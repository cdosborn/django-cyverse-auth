--- conflicted
+++ resolved
@@ -2,9 +2,5 @@
 from collections import namedtuple
 
 version_info = namedtuple("version_info", ["major", "minor", "patch"])
-<<<<<<< HEAD
-version = version_info(0, 1, 9)
-=======
 version = version_info(0, 1, 10)
->>>>>>> e4ece76d
 __version__ = "{0.major}.{0.minor}.{0.patch}".format(version)