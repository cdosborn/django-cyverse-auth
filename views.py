--- conflicted
+++ resolved
@@ -11,21 +11,100 @@
 
 from threepio import auth_logger as logger
 
-<<<<<<< HEAD
-from authentication import createAuthToken, userCanEmulate,\
-    cas_loginRedirect
-from authentication.models import Token as AuthToken
-from authentication.protocol.cas import cas_validateUser
-from authentication.protocol.ldap import ldap_validate
-from atmosphere.settings import API_SERVER_URL
-from atmosphere.settings.secrets import TOKEN_EXPIRY_TIME
-=======
 from authentication import createAuthToken, userCanEmulate, cas_loginRedirect
 from authentication.models import Token as AuthToken
 from authentication.protocol.cas import cas_validateUser
 from authentication.protocol.ldap import ldap_validate
 from authentication.settings import auth_settings
->>>>>>> 6120f04c
+
+
+#GLOBUS Views
+
+
+def globus_login_redirect(request):
+    from authentication.protocol.globus import globus_authorize
+
+    next_url = request.GET.get('next', '/application')
+    request.session['next'] = next_url
+
+    return globus_authorize(request)
+
+def globus_callback_authorize(request):
+    from authentication.protocol.globus import globus_validate_code
+    auth_token = globus_validate_code(request)
+
+    if not auth_token:
+        # Redirect out of the OAuth loop
+        return login(request)
+    request.session['username'] = auth_token.user.username
+    request.session['token'] = auth_token.key
+    next_url = request.session.get('next', '/application')
+    return HttpResponseRedirect(next_url)
+
+
+#CAS+OAuth Views
+
+
+
+def o_callback_authorize(request):
+    """
+    Authorize a callback from an OAuth IdP
+    ( Uses request.META to route which IdP is in use )
+    """
+    # IF globus --> globus_callback_authorize
+    referrer = request.META['HTTP_REFERER']
+    if 'globus' in referrer:
+        return globus_callback_authorize(request)
+    return cas_callback_authorize(request)
+
+
+def o_login_redirect(request):
+    oauth_client = get_cas_oauth_client()
+    url = oauth_client.authorize_url()
+    return HttpResponseRedirect(url)
+
+
+def cas_callback_authorize(request):
+    """
+    Authorize a callback (From CAS IdP)
+    """
+    logger.info(request.__dict__)
+    if 'code' not in request.GET:
+        logger.info(request.__dict__)
+        # TODO - Maybe: Redirect into a login
+        return HttpResponse("")
+    oauth_client = get_cas_oauth_client()
+    oauth_code = request.GET['code']
+    # Exchange code for ticket
+    access_token, expiry_date = oauth_client.get_access_token(oauth_code)
+    if not access_token:
+        logger.info("The Code %s is invalid/expired. Attempting another login."
+                    % oauth_code)
+        return o_login_redirect(request)
+    # Exchange token for profile
+    user_profile = oauth_client.get_profile(access_token)
+    if not user_profile or "id" not in user_profile:
+        logger.error("AccessToken is producing an INVALID profile!"
+                     " Check the CAS server and caslib.py for more"
+                     " information.")
+        # NOTE: Make sure this redirects the user OUT of the loop!
+        return login(request)
+    # ASSERT: A valid OAuth token gave us the Users Profile.
+    # Now create an AuthToken and return it
+    username = user_profile["id"]
+    auth_token = create_token(username, access_token, expiry_date)
+    # Set the username to the user to be emulated
+    # to whom the token also belongs
+    request.session['username'] = username
+    request.session['token'] = auth_token.key
+    logger.info("Returning user - %s - to application "
+                % username)
+    logger.info(request.session.__dict__)
+    logger.info(request.user)
+    return HttpResponseRedirect(settings.REDIRECT_URL + "/application/")
+
+
+#Token Authentication Views
 
 
 @csrf_exempt
