"""
Authentication Backends and validation methods
"""
from urlparse import urlparse

from django.contrib.auth.backends import ModelBackend
from django.conf import settings
from django.contrib.auth import get_user_model

from libcloud.common.openstack_identity import OpenStackIdentity_3_0_Connection, OpenStackIdentityTokenScope
from libcloud.compute.providers import get_driver
from libcloud.compute.types import Provider

from keystoneauth1.identity import v3
from keystoneauth1 import session
from keystoneclient.v3 import client


from .settings import auth_settings
from .models import get_or_create_user, create_user_and_token
from .models import Token
from .protocol.ldap import ldap_validate, ldap_formatAttrs
from .protocol.ldap import lookupUser as ldap_lookupUser
from .protocol.cas import cas_validateUser
from .protocol.globus import (
    globus_validate_code, _extract_first_last_name,
    globus_profile_for_token,
    create_user_token_from_globus_profile)
from caslib import OAuthClient as CAS_OAuthClient
#From troposphere
import ldap
import logging

logger = logging.getLogger(__name__)


from rest_framework import authentication, exceptions
from uuid import uuid4


class SAMLLoginBackend(ModelBackend):

    """
    Implemting an AuthenticationBackend
    (Used by Django for logging in to admin, storing session info)
    """

    def authenticate(self, username=None, password=None, request=None):
        """
        Return user if validated by CAS
        Return None otherwise.
        """
        # logger.debug("SAMLBackend-- U:%s P:%s R:%s"
        #              % (username, password, request))
        if not request:
            logger.debug("SAML Authentication skipped - No request.")
            return None
        # TODO: See if you were the auth backend used to originate the request.
        # TODO: Look at request session for a token and see if its still valid.
        if False:
            logger.debug("SAML Authentication failed - %s" % username)
            return None


class CASLoginBackend(ModelBackend):

    """
    Implemting an AuthenticationBackend
    (Used by Django for logging in to admin, storing session info)
    """

    def authenticate(self, username=None, password=None, request=None):
        """
        Return user if validated by CAS
        Return None otherwise.
        """
        # logger.debug("CASBackend -- U:%s P:%s R:%s"
        #              % (username, password, request))
        if not username:
            logger.debug("CAS Authentication skipped - No Username.")
            return None
        (success, cas_response) = cas_validateUser(username)
        logger.info("Authenticate by CAS: %s - %s %s"
                    % (username, success, cas_response))
        if not success:
            logger.debug("CAS Authentication failed - %s" % username)
            return None
        attributes = cas_response.attributes
        return get_or_create_user(username, attributes)


class LDAPLoginBackend(ModelBackend):

    """
    AuthenticationBackend for LDAP logins
    (Logging in from admin or Django REST framework login)
    """

    def authenticate(self, username=None, password=None, token=None, request=None):
        """
        Return user if validated by LDAP.
        Return None otherwise.
        """
        # logger.debug("LDAPBackend-- U:%s P:%s R:%s"
        #              % (username, password, request))
        if not ldap_validate(username, password):
            logger.debug("LDAP Authentication failed - %s" % username)
            return None
        ldap_attrs = ldap_lookupUser(username)
        attributes = ldap_formatAttrs(ldap_attrs)
        attributes['username'] = username
        logger.debug("[LDAP] Authentication Success - " + username)
        return self._update_token(attributes, token, request)

    def _update_token(self, user_profile, token, request=None):
        auth_token = create_user_and_token(user_profile, token, issuer="LDAPLoginBackend")
        user = auth_token.user
        if request:
            request.session['token_key'] = auth_token.key
        return user



class AuthTokenLoginBackend(ModelBackend):

    """
    AuthenticationBackend for OAuth authorizations
    (Authorize user from Third party (web) clients via OAuth)
    """
    def __init__(self, *args, **kwargs):
        super(AuthTokenLoginBackend, self).__init__(*args, **kwargs)

    def authenticate(self, username=None, password=None, auth_token=None,
                     request=None):
        """
        Return user if validated by their auth_token
        Return None otherwise.
        """
        try:
            valid_token = Token.objects.get(key=auth_token)
        except Token.DoesNotExist:
            return None
        if valid_token.is_expired():
            logger.debug(
                "[AUTHTOKEN] Token %s is expired. (User:%s)"
                % (valid_token.key, valid_token.user))
            return None
        logger.debug(
            "[AUTHTOKEN] Valid Token %s (User:%s)"
            % (valid_token.key, valid_token.user))
        valid_user = valid_token.user
        return get_or_create_user(valid_user.username, {})

#### Troposphere needs

cas_oauth_client = CAS_OAuthClient(auth_settings.CAS_SERVER,
                                   auth_settings.OAUTH_CLIENT_CALLBACK,
                                   auth_settings.OAUTH_CLIENT_KEY,
                                   auth_settings.OAUTH_CLIENT_SECRET,
                                   auth_prefix=auth_settings.CAS_AUTH_PREFIX)


def create_user_token_from_cas_profile(profile, access_token):
    profile_dict = dict()
    username = profile['id']
    for attr in profile['attributes']:
        key = attr.keys()[0]
        value = attr[key]
        profile_dict[key] = value

    user = get_or_create_user(username, profile_dict)
    user_token = Token.objects.create(key=access_token, user=user)
    return user_token

class GlobusOAuthLoginBackend(object):
    """
    Globus OAuth Authentication Backend

    Exchanges an access_token for a user, creates if does not exist
    """

    def authenticate(self, key=None):
        user_token = None
        try:
            user_token = Token.objects.get(key=key)
        except Token.DoesNotExist:
            user_profile = globus_profile_for_token(key)
            user_token = create_user_token_from_globus_profile(user_profile, key)
        if not user_token:
            return None
        user = user_token.user
        return user

    def get_user(self, user_id):
        """
        Get a User object from the username.
        """
        User = get_user_model()
        try:
            return User.objects.get(pk=user_id)
        except User.DoesNotExist:
            return None


class OAuthLoginBackend(object):
    """
    CAS OAuth Authentication Backend

    Exchanges an access_token for a user, creates if does not exist
    """

    def authenticate(self, access_token=None):
        try:
            user_token = Token.objects.get(key=access_token)

        except Token.DoesNotExist:
            try:
                profile = cas_oauth_client.get_profile(access_token=access_token)
            except:
                logger.exception("Unexpected error occurred during exchange of access_token --> profile")
                raise exceptions.AuthenticationFailed("Unexpected error occurred during exchange of access_token --> profile")
            error = profile.get('error')

            if error:
                raise exceptions.AuthenticationFailed(error)
            user_token = create_user_token_from_cas_profile(profile, access_token)

        user = user_token.user
        return user

    def get_user(self, user_id):
        """
        Get a User object from the username.
        """
        User = get_user_model()
        try:
            return User.objects.get(pk=user_id)
        except User.DoesNotExist:
            return None


class OAuthTokenLoginBackend(authentication.BaseAuthentication):
    """
    CAS OAuth Authentication Backend

    Exchanges an access_token for a user, creates if does not exist
    """

    def authenticate(self, request):
        access_token = None
        auth = request.META.get('HTTP_AUTHORIZATION', '').split()
        if len(auth) == 2 and auth[0].lower() == "token":
            access_token = auth[1]
        else:
            return None

        try:
            user_token = Token.objects.get(key=access_token)

        except Token.DoesNotExist:
            try:
                profile = cas_oauth_client.get_profile(access_token=access_token)
            except:
                logger.exception("Unexpected error occurred during exchange of access_token --> profile")
                raise exceptions.AuthenticationFailed("Unexpected error occurred during exchange of access_token --> profile")
            error = profile.get('error')

            if error:
                raise exceptions.AuthenticationFailed(error)

            user_token = create_user_token_from_cas_profile(profile, access_token)

        user = user_token.user
        return (user, user_token)


class MockLoginBackend(authentication.BaseAuthentication):
    """
    AuthenticationBackend for Testing login
    (Logging in from admin or Django REST framework login)
    """
    def authenticate(self, username=None, password=None, request=None):
        """
        Return user if Always
        Return None Never.
        """
        return get_or_create_user(settings.ALWAYS_AUTH_USER, {
            'username':settings.ALWAYS_AUTH_USER,
            'firstName':"Mocky Mock",
            'lastName':"MockDoodle",
            'email': '%s@iplantcollaborative.org' % settings.ALWAYS_AUTH_USER,
            'entitlement': []
        })

    def get_user(self, user_id):
        """
        Get a User object from the username.
        """
        User = get_user_model()
        try:
            return User.objects.get(pk=user_id)
        except User.DoesNotExist:
            return None


class OpenstackLoginBackend(ModelBackend):
    """
    Keystone Login for Atmosphere
    Includes optional libcloud setup if/when keystone client stops working.
    """
    strategy = "keystone"

    def authenticate(self, username, password, project_name=None, auth_url=None, token=None, domain=None, request=None):
        if not project_name:
            project_name = username

        if not auth_url:
            auth_url = auth_settings.KEYSTONE_SERVER
        if not domain:
            domain = auth_settings.KEYSTONE_DOMAIN_NAME
        if '/v' not in auth_url:
            auth_url += "/v3"  # Assume v3
        #TODO: If necessary, create a auth_setting 'feature' to select 'libcloud' or 'keystone' as the strategy and then validate token/auth the same way.
        if self.strategy == 'libcloud':
            user = self.auth_by_libcloud(auth_url, project_name, domain, username, password, token, request)
        else:
            user = self.auth_by_keystone(auth_url, project_name, domain, username, password, token, request)
        return user

    def auth_by_keystone(self, auth_url, project_name, domain, username, password=None, token=None, request=None):
        """
        Given username/password or username/token
        return user
        """
        if token:
            user = self.keystone_validate_token(auth_url, username, token, project_name, domain, request)
            return user
        return self.keystone_validate_auth(auth_url, username, password, project_name, domain, request)

    def keystone_validate_auth(self, auth_url, username, password, project_name, domain_name, request):
        """
        Given username,password -- validate with keystone
        """
        password_auth = v3.Password(
            auth_url=auth_url,
            username=username, password=password,
            user_domain_id=domain_name,
            project_name=project_name, project_domain_id=domain_name)
        
        ks_session=session.Session(auth=password_auth)
        auth_token = ks_session.get_token()
        expiry_time = password_auth.auth_ref.expires
        try:
<<<<<<< HEAD
            session, token = self._keystone_auth_to_token(password_auth, username, project_name)
            email = self._lookup_email(session)
            return self._update_token(auth_url, username, token, email, request)
=======
            token = self._keystone_auth_to_token(password_auth, username, project_name)
            return self._update_token(auth_url, username, token, expiry_time, request)
>>>>>>> 499d6c2b
        except:
            logger.exception("Error validating keystone auth by password")
            return None

    def keystone_validate_token(self, auth_url, username, token, project_name, project_domain, request):
        """
        Given token -- validate with keystone
        """
        token_auth=v3.Token(
            auth_url=auth_url,
            token=token,
            project_name=project_name,
            project_domain_id=project_domain)

        ks_session=session.Session(auth=token_auth)
        auth_token = ks_session.get_token()
        expiry_time = token_auth.auth_ref.expires
        try:
<<<<<<< HEAD
            session, token = self._keystone_auth_to_token(token_auth, username, project_name)
            email = self._lookup_email(session)
            return self._update_token(auth_url, username, token, email, request)
=======
            self._keystone_auth_to_token(token_auth, username, project_name)
            return self._update_token(auth_url, username, token, expiry_time, request)
>>>>>>> 499d6c2b
        except:
            logger.exception("Error validating keystone auth by token")
            return None

    def _keystone_auth_to_token(self, keystone_auth_obj, username, project_name):
        """
        Validates a keystone auth (v3.Password or v3.Token) to determine if its valid
        if valid, it should match the username/project_name
        """
        ks_session = session.Session(auth=keystone_auth_obj)
        ks_client = client.Client(session=ks_session)
        # Validate the driver by requesting token data from keystone
        try:
            token_key = ks_session.get_token()
        except:
            raise Exception("Keystone client could not validate authentication")

        # Validate the token_data returned from keystone
        try:
            token_data = ks_client.tokens.get_token_data(token_key)
            token_username = token_data['token']['user']['name']
            token_project_name = token_data['token']['project']['name']
        except (KeyError, ValueError):
            logger.exception("DATA CHANGED -- update value to match new token_data: %s" % token_data)
            raise

        if token_project_name != project_name:
            raise Exception("Token %s does not match expected project name - %s" % token_key, project_name)
        if token_username != username:
            raise Exception("Token %s does not match expected username - %s" % token_key, username)
        return ks_session, token_key
    #Alternative method -- libcloud 'strategy'

    def auth_by_libcloud(self, auth_url, project_name, domain, username, password=None, token=None, request=None):
        """
        Given username/password or username/token
        return user
        """
        if token:
            user = self.libcloud_validate_token(auth_url, username, token, project_name, domain, request)
            return user
        return self.libcloud_validate_auth(auth_url, username, password, project_name, domain, request)

    def libcloud_validate_token(self, auth_url, username, token, project_name, domain, request):
        OpenStack = get_driver(Provider.OPENSTACK)
        driver = OpenStack(username, "",
                   ex_force_base_url=auth_url.replace(":5000/v3",":8774/v2"),
                   ex_force_auth_url=auth_url,
                   ex_tenant_name=project_name, ex_domain_name=domain,
                   ex_force_auth_version='3.x_password',
                   ex_force_service_region='RegionOne',
                   ex_force_auth_token=token)
        try:
            sizes = driver.list_sizes()
            return self._update_token(auth_url, username, token, request)
        except Exception as exc:
            logger.exception("Error validating libcloud auth by token")
            return None


    def libcloud_validate_auth(self, auth_url, username, password, project_name, domain, request):
        driver = OpenStackIdentity_3_0_Connection(
            auth_url=auth_url+"/auth/tokens",
            user_id=username, key=password,  #TODO: add domain
            token_scope=OpenStackIdentityTokenScope.PROJECT, tenant_name=project_name)

        try:
            conn = driver.authenticate()
            auth_token = driver.auth_token
            return self._update_token(auth_url, username, auth_token, request)
        except:
            logger.exception("Error validating libcloud auth by password")
            return None

    # Private helper methods -- commonly used

    def _user_profile_for_auth(self, auth_url, username, email):
        parsed_auth_url = urlparse(auth_url)
        hostname = parsed_auth_url.hostname
        user_profile = {
            'username': username,
            'firstName': username,
            'lastName': "",
            'email': email,
            'entitlement': []
        }
        return user_profile

<<<<<<< HEAD
    def _update_token(self, auth_url, username, token, email, request=None):
        user_profile = self._user_profile_for_auth(auth_url, username, email)
        auth_token = create_user_and_token(user_profile, token, issuer="OpenstackLoginBackend")
=======
    def _update_token(self, auth_url, username, token, expiry_time, request=None):
        user_profile = self._user_profile_for_auth(auth_url, username)
        auth_token = create_user_and_token(user_profile, token, token_expire=expiry_time, issuer="OpenstackLoginBackend")
>>>>>>> 499d6c2b
        user = auth_token.user
        if request:
            request.session['token_key'] = auth_token.key
            request.session['token_expire_time'] = str(expiry_time)[:19]
        return user

    def _grant_access(self, auth_url, username):
        user_profile = self._user_profile_for_auth(auth_url, username)
        return get_or_create_user(username, user_profile)

    def _lookup_email(self, session):
        try:
            user_id = str(session.get_user_id())
            ks_client = client.Client(session=session)
            ks_user = ks_client.users.get(user_id)
            email = str(ks_user.email)
        except:
            raise Exception("Cannot get user's email")
        return email<|MERGE_RESOLUTION|>--- conflicted
+++ resolved
@@ -351,14 +351,9 @@
         auth_token = ks_session.get_token()
         expiry_time = password_auth.auth_ref.expires
         try:
-<<<<<<< HEAD
-            session, token = self._keystone_auth_to_token(password_auth, username, project_name)
             email = self._lookup_email(session)
-            return self._update_token(auth_url, username, token, email, request)
-=======
             token = self._keystone_auth_to_token(password_auth, username, project_name)
-            return self._update_token(auth_url, username, token, expiry_time, request)
->>>>>>> 499d6c2b
+            return self._update_token(auth_url, username, token, email, expiry_time, request)
         except:
             logger.exception("Error validating keystone auth by password")
             return None
@@ -377,14 +372,9 @@
         auth_token = ks_session.get_token()
         expiry_time = token_auth.auth_ref.expires
         try:
-<<<<<<< HEAD
-            session, token = self._keystone_auth_to_token(token_auth, username, project_name)
             email = self._lookup_email(session)
-            return self._update_token(auth_url, username, token, email, request)
-=======
             self._keystone_auth_to_token(token_auth, username, project_name)
-            return self._update_token(auth_url, username, token, expiry_time, request)
->>>>>>> 499d6c2b
+            return self._update_token(auth_url, username, token, email, expiry_time, request)
         except:
             logger.exception("Error validating keystone auth by token")
             return None
@@ -473,15 +463,9 @@
         }
         return user_profile
 
-<<<<<<< HEAD
-    def _update_token(self, auth_url, username, token, email, request=None):
+    def _update_token(self, auth_url, username, token, email, expiry_time, request=None):
         user_profile = self._user_profile_for_auth(auth_url, username, email)
-        auth_token = create_user_and_token(user_profile, token, issuer="OpenstackLoginBackend")
-=======
-    def _update_token(self, auth_url, username, token, expiry_time, request=None):
-        user_profile = self._user_profile_for_auth(auth_url, username)
         auth_token = create_user_and_token(user_profile, token, token_expire=expiry_time, issuer="OpenstackLoginBackend")
->>>>>>> 499d6c2b
         user = auth_token.user
         if request:
             request.session['token_key'] = auth_token.key
