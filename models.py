"""
Atmosphere authentication models..
"""
from datetime import timedelta
import hashlib
import uuid

from django.conf import settings
<<<<<<< HEAD
=======
from django.contrib.auth import get_user_model
>>>>>>> 6120f04c
from django.db import models
from django.utils import timezone

from authentication.settings import auth_settings


AUTH_USER_MODEL = getattr(settings, "AUTH_USER_MODEL", 'auth.User')


class Token(models.Model):

    """
    AuthTokens are issued (or reused if existing)
    each time a user asks for a token using CloudAuth
    """
<<<<<<< HEAD
    key = models.CharField(max_length=1024, primary_key=True)
    user = models.ForeignKey(User, related_name='auth_token')
=======
    key = models.CharField(max_length=128, primary_key=True)
    user = models.ForeignKey(AUTH_USER_MODEL, related_name='auth_token')
>>>>>>> 6120f04c
    api_server_url = models.CharField(max_length=256)
    remote_ip = models.CharField(max_length=128, null=True, blank=True)
    issuer = models.TextField(null=True, blank=True)
    issuedTime = models.DateTimeField(auto_now_add=True)
    expireTime = models.DateTimeField(null=True, blank=True)

    def get_expired_time(self):
        return self.expireTime.strftime("%b %d, %Y %H:%M:%S")

    def is_expired(self):
        """
        Returns True if token has expired, False if token is valid
        """
        return self.expireTime is not None\
            and self.expireTime <= timezone.now()

    def update_expiration(self, token_expiration=None):
        """
        Updates expiration by pre-determined amount.. Does not call save.
        """
        if not token_expiration:
            self.expireTime = timezone.now() + timedelta(hours=2)
        else:
            self.expireTime = token_expiration

    def save(self, *args, **kwargs):
        if not self.key:
            self.key = self.generate_key()
        return super(Token, self).save(*args, **kwargs)

    def generate_key(self):
        unique = str(uuid.uuid4())
        return hashlib.md5(unique).hexdigest()

    def __unicode__(self):
        return "%s" % (self.key)

    class Meta:
        db_table = "auth_token"
        app_label = "authentication"


class UserProxy(models.Model):

    """
      The UserProxy model
      Maps username+proxyIOU (Returned on serviceValidate+proxy)
      to proxyIOU+proxyTicket(sent to the proxy URL)
    """
    username = models.CharField(max_length=128, blank=True, null=True)
    proxyIOU = models.CharField(max_length=128)
    proxyTicket = models.CharField(max_length=128)
    expiresOn = models.DateTimeField(blank=True, null=True)

    def __unicode__(self):
        return "%s CAS_Proxy" % self.username

    class Meta:
        db_table = "auth_userproxy"
        app_label = "authentication"
        verbose_name_plural = 'user proxies'


def create_token(username, token_key, token_expire=None, issuer=None):
    """
    Using *whatever* representation is necessary for the Token Key
    (Ex: CAS-...., UUID4, JWT-OAuth)
    and the username that the token will belong to
    Create a new AuthToken for DB lookups
    """
<<<<<<< HEAD
    #1. Username lookup
=======
>>>>>>> 6120f04c
    try:
        user = User.objects.get(username=username)
    except User.DoesNotExist:
        logger.warn("User %s doesn't exist on the DB. "
                    "Auth Token _NOT_ created" % username)
        return None
    #2. Token creation
    auth_user_token, _ = Token.objects.get_or_create(
<<<<<<< HEAD
        key=token_key, user=user, issuer=issuer, api_server_url=settings.API_SERVER_URL)
=======
        key=token_key, user=user, api_server_url=auth_settings.API_SERVER_URL)
    #TODO: Only run if token_expire is different.from current result
>>>>>>> 6120f04c
    if token_expire:
        auth_user_token.update_expiration(token_expire)
    auth_user_token.save()
    return auth_user_token<|MERGE_RESOLUTION|>--- conflicted
+++ resolved
@@ -6,10 +6,7 @@
 import uuid
 
 from django.conf import settings
-<<<<<<< HEAD
-=======
 from django.contrib.auth import get_user_model
->>>>>>> 6120f04c
 from django.db import models
 from django.utils import timezone
 
@@ -25,13 +22,8 @@
     AuthTokens are issued (or reused if existing)
     each time a user asks for a token using CloudAuth
     """
-<<<<<<< HEAD
     key = models.CharField(max_length=1024, primary_key=True)
-    user = models.ForeignKey(User, related_name='auth_token')
-=======
-    key = models.CharField(max_length=128, primary_key=True)
     user = models.ForeignKey(AUTH_USER_MODEL, related_name='auth_token')
->>>>>>> 6120f04c
     api_server_url = models.CharField(max_length=256)
     remote_ip = models.CharField(max_length=128, null=True, blank=True)
     issuer = models.TextField(null=True, blank=True)
@@ -102,10 +94,7 @@
     and the username that the token will belong to
     Create a new AuthToken for DB lookups
     """
-<<<<<<< HEAD
     #1. Username lookup
-=======
->>>>>>> 6120f04c
     try:
         user = User.objects.get(username=username)
     except User.DoesNotExist:
@@ -114,13 +103,8 @@
         return None
     #2. Token creation
     auth_user_token, _ = Token.objects.get_or_create(
-<<<<<<< HEAD
         key=token_key, user=user, issuer=issuer, api_server_url=settings.API_SERVER_URL)
-=======
-        key=token_key, user=user, api_server_url=auth_settings.API_SERVER_URL)
-    #TODO: Only run if token_expire is different.from current result
->>>>>>> 6120f04c
     if token_expire:
         auth_user_token.update_expiration(token_expire)
-    auth_user_token.save()
+        auth_user_token.save()
     return auth_user_token