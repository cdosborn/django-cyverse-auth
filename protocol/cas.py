--- conflicted
+++ resolved
@@ -13,11 +13,7 @@
 from django.http import HttpResponseRedirect
 from core.models import AtmosphereUser as User
 
-<<<<<<< HEAD
 from caslib import CASClient, SAMLClient
-=======
-from caslib import CASClient
->>>>>>> 5e469515
 
 from threepio import logger
 
@@ -41,20 +37,6 @@
             proxy_url=settings.PROXY_URL,
             proxy_callback=settings.PROXY_CALLBACK_URL,
             self_signed_cert=settings.SELF_SIGNED_CERT)
-<<<<<<< HEAD
-=======
-
-
-def get_cas_client():
-    """
-    This is how you initialize a CAS Client
-    """
-    return CASClient(settings.CAS_SERVER,
-            settings.SERVICE_URL,
-            proxy_url=settings.PROXY_URL,
-            proxy_callback=settings.PROXY_CALLBACK_URL,
-            self_signed_cert=settings.SELF_SIGNED_CERT)
->>>>>>> 5e469515
 
 def cas_validateUser(username):
     """
@@ -117,9 +99,6 @@
     absolute_url = request.build_absolute_uri(
             reverse('cas-service-validate-link'))
     return "%s?sendback=%s" % (absolute_url, sendback)
-<<<<<<< HEAD
-
-
 
 
 def get_saml_client():
@@ -175,14 +154,7 @@
     logger.info("Session token created, return to: %s" % return_to)
     return_to += "?token=%s" % auth_token
     return HttpResponseRedirect(return_to)
-=======
-
->>>>>>> 5e469515
-
-def _set_redirect_url(sendback, request):
-    absolute_url = request.build_absolute_uri(
-            reverse('cas-service-validate-link'))
-    return "%s?sendback=%s" % (absolute_url, sendback)
+
 
 def cas_validateTicket(request):
     """
