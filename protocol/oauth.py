from django.conf import settings
from django.contrib.auth import get_user_model
from django.utils.timezone import datetime, timedelta

import requests

from caslib import OAuthClient
from threepio import auth_logger as logger

from authentication import get_or_create_user
from authentication.models import Token as AuthToken
from authentication.settings import auth_settings

User = get_user_model()


# Requests auth class for access tokens
class TokenAuth(requests.auth.AuthBase):

    """
    Authentication using the protocol:
    Token <access_token>
    """

    def __init__(self, access_token):
        self.access_token = access_token

    def __call__(self, r):
        r.headers['Authorization'] = "Token %s" % self.access_token
        return r


<<<<<<< HEAD
=======
def obtainOAuthToken(username, token_key, token_expire=None):
    """
    returns a new token for username
    """
    try:
        user = User.objects.get(username=username)
    except User.DoesNotExist:
        logger.warn("User %s doesn't exist on the DB. "
                    "OAuth token _NOT_ created" % username)
        return None
    auth_user_token, _ = AuthToken.objects.get_or_create(
        key=token_key, user=user, api_server_url=settings.API_SERVER_URL)
    if token_expire:
        auth_user_token.update_expiration(token_expire)
    auth_user_token.save()
    return auth_user_token


>>>>>>> 6120f04c
###########################
# CAS-SPECIFIC OAUTH METHODS
###########################
def get_cas_oauth_client():
    o_client = OAuthClient(auth_settings.CAS_SERVER,
                           auth_settings.OAUTH_CLIENT_CALLBACK,
                           auth_settings.OAUTH_CLIENT_KEY,
                           auth_settings.OAUTH_CLIENT_SECRET,
                           auth_prefix=auth_settings.CAS_AUTH_PREFIX)
    return o_client


def cas_profile_contains(attrs, test_value):
    # Two basic types of 'values'
    # Lists: e.g. attrs['entitlement'] = ['group1','group2','group3']
    # Objects: e.g. attrs['email'] = 'test@email.com'
    for attr in attrs:
        for (key, value) in attr.items():
            if isinstance(value, list) and test_value in value:
                return True
            elif value == test_value:
                return True
    return False


def cas_profile_for_token(access_token):
    oauth_client = get_cas_oauth_client()
    profile_map = oauth_client.get_profile(access_token)
    return profile_map<|MERGE_RESOLUTION|>--- conflicted
+++ resolved
@@ -30,27 +30,6 @@
         return r
 
 
-<<<<<<< HEAD
-=======
-def obtainOAuthToken(username, token_key, token_expire=None):
-    """
-    returns a new token for username
-    """
-    try:
-        user = User.objects.get(username=username)
-    except User.DoesNotExist:
-        logger.warn("User %s doesn't exist on the DB. "
-                    "OAuth token _NOT_ created" % username)
-        return None
-    auth_user_token, _ = AuthToken.objects.get_or_create(
-        key=token_key, user=user, api_server_url=settings.API_SERVER_URL)
-    if token_expire:
-        auth_user_token.update_expiration(token_expire)
-    auth_user_token.save()
-    return auth_user_token
-
-
->>>>>>> 6120f04c
 ###########################
 # CAS-SPECIFIC OAUTH METHODS
 ###########################
